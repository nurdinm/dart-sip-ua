name: sip_ua
version: 0.3.2
description: A SIP UA stack for Flutter/Dart, based on flutter-webrtc, support iOS/Android/Destkop/Web.
homepage: https://github.com/cloudwebrtc/dart-sip-ua
environment:
  sdk: ">=2.2.0 <3.0.0"
  flutter: ">=1.10.0"

dependencies:
  crypto: ^2.1.2
  flutter_webrtc: ^0.5.7
<<<<<<< HEAD
=======
  intl: ^0.16.0
  logger: ^0.9.0
>>>>>>> b1417f4c
  parser_error: ^0.1.1
  path: ^1.6.4
  random_string: ^2.0.0
  recase: ^3.0.0
  sdp_transform: ^0.2.0
  uuid: ^2.0.2
  

dev_dependencies:
  test: ^1.6.7<|MERGE_RESOLUTION|>--- conflicted
+++ resolved
@@ -9,11 +9,8 @@
 dependencies:
   crypto: ^2.1.2
   flutter_webrtc: ^0.5.7
-<<<<<<< HEAD
-=======
   intl: ^0.16.0
   logger: ^0.9.0
->>>>>>> b1417f4c
   parser_error: ^0.1.1
   path: ^1.6.4
   random_string: ^2.0.0
