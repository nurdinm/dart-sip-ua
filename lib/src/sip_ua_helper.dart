--- conflicted
+++ resolved
@@ -61,18 +61,9 @@
   }
 
   void unregister([bool all = true]) {
-<<<<<<< HEAD
     if (_ua != null) {
       assert(!registered, 'ERROR: you must call register first.');
       _ua.unregister(all: all);
-=======
-    if (this._ua != null) {
-      if(!registered) {
-        logger.e("ERROR: you must call register first.");
-        return;
-      }
-      this._ua.unregister(all: all);
->>>>>>> 9fe59ddc
     } else {
       Log.e('ERROR: unregister called, you must call start first.');
     }
@@ -89,7 +80,7 @@
     return false;
   }
 
-  Call findCall (String id){
+  Call findCall(String id) {
     return _calls[id];
   }
 
@@ -164,32 +155,29 @@
               .addAllEventHandlers(_options()['eventHandlers'] as EventManager);
         }
         _calls[event.id] =
-              Call(event.id, session, CallStateEnum.CALL_INITIATION);
+            Call(event.id, session, CallStateEnum.CALL_INITIATION);
         _notifyCallStateListeners(
             event, CallState(CallStateEnum.CALL_INITIATION));
       });
 
-<<<<<<< HEAD
-      _ua.start();
-    } catch (event, s) {
-      logger.error(event.toString(), null, s);
-=======
       this._ua.on(EventNewMessage(), (EventNewMessage event) {
         logger.debug('newMessage => ' + event.toString());
         //Only notify incoming message to listener
         if (event.message.direction == 'incoming') {
-          SIPMessageRequest message = new SIPMessageRequest(event.message, event.originator, event.request);
+          SIPMessageRequest message = new SIPMessageRequest(
+              event.message, event.originator, event.request);
           _notifyNewMessageListeners(message);
         }
       });
-      this._ua.start();
-    } catch (e, s) {
-      logger.error(e.toString(), null, s);
->>>>>>> 9fe59ddc
-    }
-  }
-  
-  Map<String, Object> buildCallOptions([bool voiceonly = false]) => _options(voiceonly);
+
+      _ua.start();
+    } catch (event, s) {
+      logger.error(event.toString(), null, s);
+    }
+  }
+
+  Map<String, Object> buildCallOptions([bool voiceonly = false]) =>
+      _options(voiceonly);
 
   Map<String, Object> _options([bool voiceonly = false]) {
     // Register callbacks to desired call events
@@ -517,13 +505,9 @@
 abstract class SipUaHelperListener {
   void transportStateChanged(TransportState state);
   void registrationStateChanged(RegistrationState state);
-<<<<<<< HEAD
   void callStateChanged(Call call, CallState state);
-=======
-  void callStateChanged(CallState state);
-    //For SIP new messaga coming
+  //For SIP new messaga coming
   void onNewMessage(SIPMessageRequest msg);
->>>>>>> 9fe59ddc
 }
 
 class UaSettings {
@@ -535,7 +519,7 @@
   String authorizationUser;
   String password;
   String displayName;
-  
+
   List<Map<String, String>> iceServers = [
     {'url': 'stun:stun.l.google.com:19302'},
 // turn server configuration example.
