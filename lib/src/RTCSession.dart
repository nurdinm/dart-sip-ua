--- conflicted
+++ resolved
@@ -2265,13 +2265,10 @@
 
       // Be ready for 200 with SDP after a 180/183 with SDP.
       // We created a SDP 'answer' for it, so check the current signaling state.
-<<<<<<< HEAD
-      if (this._connection.signalingState == RTCSignalingState.RTCSignalingStateHaveLocalOffer)
-      {
-=======
       if (this._connection.signalingState ==
-          RTCSignalingState.RTCSignalingStateStable) {
->>>>>>> d9408666
+              RTCSignalingState.RTCSignalingStateStable ||
+          this._connection.signalingState ==
+              RTCSignalingState.RTCSignalingStateHaveLocalOffer) {
         try {
           var offer =
               await this._connection.createOffer(this._rtcOfferConstraints);
@@ -2283,10 +2280,6 @@
       }
 
       try {
-<<<<<<< HEAD
-        
-=======
->>>>>>> d9408666
         await this._connection.setRemoteDescription(answer);
 
         // Handle Session Timers.
