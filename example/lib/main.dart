--- conflicted
+++ resolved
@@ -34,11 +34,7 @@
       ),
       initialRoute: '/dialpad',
       routes: {
-<<<<<<< HEAD
-        '/':(context)=>DialPadWidget(_helper),
-=======
         '/': (context) => DialPadWidget(_helper),
->>>>>>> 742909fa
         '/dialpad': (context) => DialPadWidget(_helper),
         '/register': (context) => RegisterWidget(_helper),
         '/callscreen': (context) => CallScreenWidget(_helper),
