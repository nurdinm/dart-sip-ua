--- conflicted
+++ resolved
@@ -69,13 +69,8 @@
   var _rtcOfferConstraints;
   MediaStream _localMediaStream;
   var _data;
-<<<<<<< HEAD
   Map<String, Dialog> _earlyDialogs;
-  var _from_tag;
-=======
-  Map<String,Dialog> _earlyDialogs;
   String _from_tag;
->>>>>>> c7bfdd1d
   var _to_tag;
   var _rtcAnswerConstraints;
   SIPTimers _timers;
